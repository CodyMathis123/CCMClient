--- conflicted
+++ resolved
@@ -44,13 +44,9 @@
 #region Export Module Members
 $ExportModule = @{
     Alias    = @()
-<<<<<<< HEAD
     Function =@('ConvertFromCCMSchedule',
     'Get-CCMBaseline',
     'Get-CCMCache',
-=======
-    Function = @('ConvertFrom-CCMSchedule',
->>>>>>> 5cb1add9
     'Get-CCMClientDirectory',
     'Get-CCMClientLogDirectory',
     'Get-CCMLogFile',
